--- conflicted
+++ resolved
@@ -249,10 +249,8 @@
 
     num_epochs = 100
     num_workers = 1
-<<<<<<< HEAD
+
     n_test_baches = -1
-=======
-    n_test_baches = 50
     
     logger.info("MODEL HYPERPARAMETERS")
     logger.info(f"embedding_dim: {embedding_dim}, dropout: {dropout}, max_len: {max_len}, mask_prob: {mask_prob}, n_transformer_layers: {n_transformer_layers}, n_attn_heads: {attn_heads}")
@@ -260,7 +258,6 @@
     logger.info(f"vocab_size: {vocab_size}, hidden: {hidden}")
     logger.info(f"num_epochs: {num_epochs}, num_workers: {num_workers}")
     
->>>>>>> 67da1211
 
     USE_GPU = True
     SAVE_MODEL = True
